module Duby::AST
  class Arguments < Node
    child :args
    child :opt_args
    child :rest_arg
    child :block_arg

    def initialize(parent, line_number, &block)
      super(parent, line_number, &block)
    end

    def infer(typer)
      unless resolved?
        @inferred_type = args ? args.map {|arg| typer.infer(arg)} : []
        if @inferred_type.all?
          resolved!
        else
          typer.defer(self)
        end
      end
      @inferred_type
    end
  end

  class Argument < Node
    include Typed

    def resolved!(typer)
      typer.learn_local_type(containing_scope, name, @inferred_type)
      super
    end
  end

  class RequiredArgument < Argument
    include Named
    include Scoped

    def initialize(parent, line_number, name)
      super(parent, line_number)

      @name = name
    end

    def infer(typer)
      resolve_if(typer) do
        scope.static_scope << name
        # if not already typed, check parent of parent (MethodDefinition)
        # for signature info
        method_def = parent.parent
        signature = method_def.signature

        # if signature, search for this argument
        signature[name.intern] || typer.local_type(scope, name)
      end
    end
  end

  class OptionalArgument < Argument
    include Named
    include Scoped
    child :child

    def initialize(parent, line_number, name, &block)
      super(parent, line_number, &block)
      @name = name
    end

    def infer(typer)
      resolve_if(typer) do
        scope.static_scope << name
        # if not already typed, check parent of parent (MethodDefinition)
        # for signature info
        method_def = parent.parent
        signature = method_def.signature

        signature[name.intern] = child.infer(typer)
      end
    end
  end

  class RestArgument < Argument
    include Named
    include Scoped

    def initialize(parent, line_number, name)
      super(parent, line_number)

      @name = name
    end

    def infer(typer)
      scope.static_scope << name
      super
    end
  end

  class BlockArgument < Argument
    include Named
    include Scoped
    attr_accessor :optional
    alias optional? optional

    def initialize(parent, line_number, name)
      super(parent, line_number)

      @name = name
    end

    def infer(typer)
      scope.static_scope << name
      super
    end
  end

  class MethodDefinition < Node
    include Annotated
    include Named
    include Scope
    include ClassScoped
    include Binding

    child :signature
    child :arguments
    child :body

    attr_accessor :defining_class
    attr_accessor :visibility

    def initialize(parent, line_number, name, annotations=[], &block)
      @annotations = annotations
      super(parent, line_number, &block)
      @name = name
      @visibility = (scope && scope.current_access_level) || :public
    end

    def name
      super
    end

    def infer(typer)
<<<<<<< HEAD
      @defining_class ||= begin
        klass = typer.self_type
        static_scope.self_type = if static?
          klass.meta
        else
          klass
        end
      end
      typer.infer(arguments)
      typer.infer_signature(self)
      forced_type = signature[:return]
      inferred_type = body ? typer.infer(body) : typer.no_type

      if !(inferred_type && arguments.inferred_type.all?)
        typer.defer(self)
      else
        actual_type = if forced_type.nil?
          inferred_type
        else
          forced_type
        end
        if actual_type.unreachable?
          actual_type = typer.no_type
        end
=======
      resolve_if(typer) do
        @defining_class ||= typer.self_type
        typer.infer(arguments)
        typer.infer_signature(self)
        forced_type = signature[:return]
        inferred_type = body ? typer.infer(body) : typer.no_type

        if inferred_type && arguments.inferred_type.all?
          actual_type = if forced_type.nil?
            inferred_type
          else
            forced_type
          end
          if actual_type.unreachable?
            actual_type = typer.no_type
          end
>>>>>>> 01d85dcc

          if !abstract? &&
              forced_type != typer.no_type &&
              !actual_type.is_parent(inferred_type)
            raise Duby::Typer::InferenceError.new(
                "Inferred return type %s is incompatible with declared %s" %
                [inferred_type, actual_type], self)
          end

          signature[:return] = actual_type
        end
      end
    end

    def resolve_if(typer)
      super(typer) do
        type = yield
        if type
          typer.learn_method_type(defining_class, name, arguments.inferred_type, type, signature[:throws])

          # learn the other overloads as well
          args_for_opt = []
          if arguments.args
            arguments.args.each do |arg|
              if OptionalArgument === arg
                arg_types_for_opt = args_for_opt.map do |arg_for_opt|
                  arg_for_opt.infer(typer)
                end
                typer.learn_method_type(defining_class, name, arg_types_for_opt, type, signature[:throws])
              end
              args_for_opt << arg
            end
          end
        end
        type
      end
    end

    def abstract?
      node = parent
      while node && !node.kind_of?(Scope)
        node = node.parent
      end
      InterfaceDeclaration === node
    end

    def static?
      false
    end
  end

  class StaticMethodDefinition < MethodDefinition
    def static?
      true
    end
  end

  class ConstructorDefinition < MethodDefinition
    attr_accessor :delegate_args, :calls_super

    def initialize(*args)
      super
      extract_delegate_constructor
    end

    def first_node
      if body.kind_of? Body
        body.children[0]
      else
        body
      end
    end

    def first_node=(new_node)
      if body.kind_of? Body
        new_node.parent = body
        body.children[0] = new_node
      else
        self.body = new_node
      end
    end

    def extract_delegate_constructor
      # TODO verify that this constructor exists during type inference.
      possible_delegate = first_node
      if FunctionalCall === possible_delegate &&
          possible_delegate.name == 'initialize'
        @delegate_args = possible_delegate.parameters
      elsif Super === possible_delegate
        @calls_super = true
        @delegate_args = possible_delegate.parameters
        unless @delegate_args
          args = arguments.children.map {|x| x || []}
          @delegate_args = args.flatten.map do |arg|
            Local.new(self, possible_delegate.position, arg.name)
          end
        end
      end
      self.first_node = Noop.new(self, position) if @delegate_args
    end

    def infer(typer)
      unless @inferred_type
        delegate_args.each {|a| typer.infer(a)} if delegate_args
      end
      super
    end
  end
end<|MERGE_RESOLUTION|>--- conflicted
+++ resolved
@@ -138,34 +138,15 @@
     end
 
     def infer(typer)
-<<<<<<< HEAD
-      @defining_class ||= begin
-        klass = typer.self_type
-        static_scope.self_type = if static?
-          klass.meta
-        else
-          klass
-        end
-      end
-      typer.infer(arguments)
-      typer.infer_signature(self)
-      forced_type = signature[:return]
-      inferred_type = body ? typer.infer(body) : typer.no_type
-
-      if !(inferred_type && arguments.inferred_type.all?)
-        typer.defer(self)
-      else
-        actual_type = if forced_type.nil?
-          inferred_type
-        else
-          forced_type
-        end
-        if actual_type.unreachable?
-          actual_type = typer.no_type
-        end
-=======
       resolve_if(typer) do
-        @defining_class ||= typer.self_type
+        @defining_class ||= begin
+          klass = typer.self_type
+          static_scope.self_type = if static?
+            klass.meta
+          else
+            klass
+          end
+        end
         typer.infer(arguments)
         typer.infer_signature(self)
         forced_type = signature[:return]
@@ -180,7 +161,6 @@
           if actual_type.unreachable?
             actual_type = typer.no_type
           end
->>>>>>> 01d85dcc
 
           if !abstract? &&
               forced_type != typer.no_type &&
