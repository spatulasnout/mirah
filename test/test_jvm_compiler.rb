--- conflicted
+++ resolved
@@ -1730,7 +1730,6 @@
     assert_not_nil cls.java_class.declared_fields[0].annotation(deprecated)    
   end
 
-<<<<<<< HEAD
   def test_super
     cls, = compile(<<-EOF)
       class Foo
@@ -1742,7 +1741,7 @@
     obj = cls.new
     assert obj.equals(obj)
     assert !obj.equals(cls.new)
-=======
+  end
   def test_inexact_constructor
     # FIXME: this is a stupid test
     cls, = compile(
@@ -1750,6 +1749,5 @@
     assert_output("ok\n") do
       cls.empty_empty
     end
->>>>>>> 36421436
   end
 end